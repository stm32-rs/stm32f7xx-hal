--- conflicted
+++ resolved
@@ -26,11 +26,8 @@
 synopsys-usb-otg = { version = "0.2.3", features = ["cortex-m"], optional = true }
 stm32-fmc = { version = "0.2.0", features = ["sdram"], optional = true }
 rand_core = "0.6"
-<<<<<<< HEAD
-bxcan = "0.6.2"
-=======
 bxcan = "0.6"
->>>>>>> dda36b88
+
 
 [dependencies.bare-metal]
 version = "1.0.0"
